--- conflicted
+++ resolved
@@ -8,13 +8,8 @@
 async-stream = "0.2.1"
 atoi = "0.3.2"
 bytes = "0.5.4"
-<<<<<<< HEAD
 structopt = "0.3.14"
-tokio = { git = "https://github.com/tokio-rs/tokio", features = ["full"] }
-=======
-clap = { git = "https://github.com/clap-rs/clap/" }
 tokio = { version = "0.2.20", features = ["full"] }
->>>>>>> 84f70862
 tracing = "0.1.13"
 tracing-futures = { version = "0.2.3", features = ["tokio"] }
 tracing-subscriber = "0.2.2"
