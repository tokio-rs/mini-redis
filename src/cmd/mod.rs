mod get;
pub use get::Get;

mod publish;
pub use publish::Publish;

mod set;
pub use set::Set;

mod subscribe;
pub use subscribe::{Subscribe, Unsubscribe};

mod unknown;
pub use unknown::Unknown;

use crate::{Connection, Db, Frame, Parse, ParseError, Shutdown};

#[derive(Debug)]
pub(crate) enum Command {
    Get(Get),
    Publish(Publish),
    Set(Set),
    Subscribe(Subscribe),
    Unsubscribe(Unsubscribe),
    Unknown(Unknown)
}

impl Command {
    pub(crate) fn from_frame(frame: Frame) -> crate::Result<Command> {
        let mut parse = Parse::new(frame)?;

        let command_name = parse.next_string()?.to_lowercase();

        let command = match &command_name[..] {
            "get" => Command::Get(Get::parse_frames(&mut parse)?),
            "publish" => Command::Publish(Publish::parse_frames(&mut parse)?),
            "set" => Command::Set(Set::parse_frames(&mut parse)?),
            "subscribe" => Command::Subscribe(Subscribe::parse_frames(&mut parse)?),
            "unsubscribe" => Command::Unsubscribe(Unsubscribe::parse_frames(&mut parse)?),
<<<<<<< HEAD
            command => return Err(format!("protocol error; unknown command `{}`", command).into()),
=======
            _ => {
                parse.next_string()?;
                Command::Unknown(Unknown::new(command_name))
            },
>>>>>>> 922919a9
        };

        parse.finish()?;
        Ok(command)
    }

    pub(crate) async fn apply(
        self,
        db: &Db,
        dst: &mut Connection,
        shutdown: &mut Shutdown,
    ) -> crate::Result<()> {
        use Command::*;

        match self {
            Get(cmd) => cmd.apply(db, dst).await,
            Publish(cmd) => cmd.apply(db, dst).await,
            Set(cmd) => cmd.apply(db, dst).await,
            Subscribe(cmd) => cmd.apply(db, dst, shutdown).await,
            Unknown(cmd) => cmd.apply(dst).await,
            // `Unsubscribe` cannot be applied. It may only be received from the
            // context of a `Subscribe` command.
            Unsubscribe(_) => unimplemented!(),
        }
    }

    pub(crate) fn get_name(&self) -> &str {
        match self {
            Command::Get(_) => "get",
            Command::Publish(_) => "pub",
            Command::Set(_) => "set",
            Command::Subscribe(_) => "subscribe",
            Command::Unsubscribe(_) => "unsubscribe",
            Command::Unknown(cmd) => &cmd.command_name,
        }
    }
}<|MERGE_RESOLUTION|>--- conflicted
+++ resolved
@@ -37,14 +37,10 @@
             "set" => Command::Set(Set::parse_frames(&mut parse)?),
             "subscribe" => Command::Subscribe(Subscribe::parse_frames(&mut parse)?),
             "unsubscribe" => Command::Unsubscribe(Unsubscribe::parse_frames(&mut parse)?),
-<<<<<<< HEAD
-            command => return Err(format!("protocol error; unknown command `{}`", command).into()),
-=======
             _ => {
                 parse.next_string()?;
                 Command::Unknown(Unknown::new(command_name))
             },
->>>>>>> 922919a9
         };
 
         parse.finish()?;
