--- conflicted
+++ resolved
@@ -93,7 +93,6 @@
     assert_eq!(b"$-1\r\n", &response);
 }
 
-<<<<<<< HEAD
 #[tokio::test]
 async fn pub_sub() {
     let addr = start_server().await;
@@ -236,90 +235,58 @@
     assert_eq!(&b"*3\r\n$11\r\nunsubscribe\r\n$3\r\nfoo\r\n:0\r\n"[..], &response[..]);
 }
 
-async fn start_server() -> SocketAddr {
-=======
-// In this case we test that server responds acurately to
-// SUBSCRIBE and UNSUBSCRIBE commands
-#[tokio::test]
-async fn subscribe_unsubscribe() {
-    let (addr, _handle) = start_server().await;
+// In this case we test that server Responds with an Error message if a client
+// sends an unknown command
+#[tokio::test]
+async fn send_error_unknown_command() {
+    let addr = start_server().await;
+
+    // Establish a connection to the server
+    let mut stream = TcpStream::connect(addr).await.unwrap();
+
+    // Get a key, data is missing
+    stream.write_all(b"*2\r\n$3\r\nFOO\r\n$5\r\nhello\r\n").await.unwrap();
+
+    let mut response = [0; 28];
+
+    stream.read_exact(&mut response).await.unwrap();
+
+    assert_eq!(b"-ERR unknown command \'foo\'\r\n", &response);
+}
+
+// In this case we test that server Responds with an Error message if a client
+// sends an GET or SET command after a SUBSCRIBE
+#[tokio::test]
+async fn send_error_get_set_after_subscribe() {
+    let addr = start_server().await;
 
     let mut stream = TcpStream::connect(addr).await.unwrap();
 
     // send SUBSCRIBE command
     stream.write_all(b"*2\r\n$9\r\nsubscribe\r\n$5\r\nhello\r\n").await.unwrap();
 
-    // Read response
     let mut response = [0; 30];
 
     stream.read_exact(&mut response).await.unwrap();
 
     assert_eq!(b"*2\r\n$9\r\nsubscribe\r\n$5\r\nhello\r\n", &response);
 
-    // send UNSUBSCRIBE command
-    stream.write_all(b"*2\r\n$11\r\nunsubscribe\r\n$5\r\nhello\r\n").await.unwrap();
-
-    let mut response = [0; 33];
-
-    stream.read_exact(&mut response).await.unwrap();
-
-    assert_eq!(b"*2\r\n$11\r\nunsubscribe\r\n", &response[0..22]);
-    assert_eq!(b"$5\r\nhello\r\n", &response[22..33]);
-}
-
-// In this case we test that server Responds with an Error message if a client
-// sends an unknown command
-#[tokio::test]
-async fn send_error_unknown_command() {
-    let (addr, _handle) = start_server().await;
-
-    // Establish a connection to the server
-    let mut stream = TcpStream::connect(addr).await.unwrap();
-
-    // Get a key, data is missing
-    stream.write_all(b"*2\r\n$3\r\nFOO\r\n$5\r\nhello\r\n").await.unwrap();
+    stream.write_all(b"*3\r\n$3\r\nSET\r\n$5\r\nhello\r\n$5\r\nworld\r\n").await.unwrap();
 
     let mut response = [0; 28];
 
     stream.read_exact(&mut response).await.unwrap();
-
-    assert_eq!(b"-ERR unknown command \'foo\'\r\n", &response);
-}
-
-// In this case we test that server Responds with an Error message if a client
-// sends an GET or SET command after a SUBSCRIBE
-#[tokio::test]
-async fn send_error_get_set_after_subscribe() {
-    let (addr, _handle) = start_server().await;
-
-    let mut stream = TcpStream::connect(addr).await.unwrap();
-
-    // send SUBSCRIBE command
-    stream.write_all(b"*2\r\n$9\r\nsubscribe\r\n$5\r\nhello\r\n").await.unwrap();
-
-    let mut response = [0; 30];
-
-    stream.read_exact(&mut response).await.unwrap();
-
-    assert_eq!(b"*2\r\n$9\r\nsubscribe\r\n$5\r\nhello\r\n", &response);
-
-    stream.write_all(b"*3\r\n$3\r\nSET\r\n$5\r\nhello\r\n$5\r\nworld\r\n").await.unwrap();
+    assert_eq!(b"-ERR unknown command \'set\'\r\n", &response);
+
+    stream.write_all(b"*2\r\n$3\r\nGET\r\n$5\r\nhello\r\n").await.unwrap();
 
     let mut response = [0; 28];
 
     stream.read_exact(&mut response).await.unwrap();
-    assert_eq!(b"-ERR unknown command \'set\'\r\n", &response);
-
-    stream.write_all(b"*2\r\n$3\r\nGET\r\n$5\r\nhello\r\n").await.unwrap();
-
-    let mut response = [0; 28];
-
-    stream.read_exact(&mut response).await.unwrap();
     assert_eq!(b"-ERR unknown command \'get\'\r\n", &response);
 }
 
-async fn start_server() -> (SocketAddr, JoinHandle<mini_redis::Result<()>>) {
->>>>>>> 922919a9
+async fn start_server() -> SocketAddr {
     let listener = TcpListener::bind("127.0.0.1:0").await.unwrap();
     let addr = listener.local_addr().unwrap();
 
